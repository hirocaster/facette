--- conflicted
+++ resolved
@@ -244,23 +244,7 @@
 			server.serveResponse(writer, serverResponse{mesgUnhandledError}, http.StatusInternalServerError)
 		}
 
-<<<<<<< HEAD
-		if len(plotSeries) > 1 {
-			for index := range plotSeries {
-				plotSeries[index].Name = fmt.Sprintf("%s (%s)", query.Series[index].Metric.Source, query.Series[index].Metric.Name)
-				plotSeries[index].Summarize(plotReq.Percentiles)
-				plotSeries[index].Downsample(plotReq.Sample, plot.ConsolidateAverage)
-			}
-		} else if len(plotSeries) == 1 {
-			plotSeries[0].Name = groupItem.Name
-			plotSeries[0].Summarize(plotReq.Percentiles)
-			plotSeries[0].Downsample(plotReq.Sample, plot.ConsolidateAverage)
-		}
-
-		graphPlotSeries = append(graphPlotSeries, plotSeries)
-=======
-		return
->>>>>>> 73d27e20
+		return
 	}
 
 	plotSeries, err := executeQueries(providerQueries)
@@ -310,17 +294,6 @@
 				seriesSources = []string{seriesItem.Source}
 			}
 
-<<<<<<< HEAD
-			response.Series = append(response.Series, &SeriesResponse{
-				Name:    seriesResult.Name,
-				StackID: groupItem.StackID,
-				Plots:   seriesResult.Plots,
-				Summary: seriesResult.Summary,
-				Options: groupOptions[groupItem.Name],
-			})
-		}
-	}
-=======
 			// Process series metrics
 			for _, sourceItem := range seriesSources {
 				var seriesMetrics []string
@@ -341,7 +314,6 @@
 					if metric == nil {
 						logger.Log(logger.LevelWarning, "server", "unknown metric `%s' for source `%s' (origin: %s)",
 							metricItem, sourceItem, seriesItem.Origin)
->>>>>>> 73d27e20
 
 						continue
 					}
